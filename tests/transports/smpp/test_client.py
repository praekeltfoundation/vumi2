--- conflicted
+++ resolved
@@ -76,9 +76,6 @@
 async def client(nursery, client_stream) -> EsmeClient:
     """An EsmeClient with default config"""
     config = SmppTransceiverTransportConfig()
-<<<<<<< HEAD
-    return EsmeClient(nursery, client_stream, config, InMemorySequencer({}))
-=======
     return EsmeClient(nursery, client_stream, config)
 
 
@@ -98,7 +95,6 @@
     client.sequence_number = 0x7FFFFFFE
     assert await client.get_next_sequence_number() == 0x7FFFFFFF
     assert await client.get_next_sequence_number() == 1
->>>>>>> d53b727f
 
 
 async def test_start(client: EsmeClient, smsc: FakeSmsc):
