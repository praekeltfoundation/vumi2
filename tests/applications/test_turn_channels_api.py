import base64
import hmac
import json
import logging
from contextlib import asynccontextmanager
from hashlib import sha256
from http import HTTPStatus
from uuid import UUID

import httpx
import pytest
from attrs import define, field
from hypercorn import Config as HypercornConfig
from hypercorn.trio import serve as hypercorn_serve
from quart import request
from quart_trio import QuartTrio
from trio import fail_after, open_memory_channel, open_nursery, sleep
from trio.abc import ReceiveChannel, SendChannel
from werkzeug.datastructures import Headers, MultiDict

from vumi2.applications import TurnChannelsApi
from vumi2.applications.errors import HttpErrorResponse, JsonDecodeError, TimeoutError
from vumi2.messages import (
    DeliveryStatus,
    Event,
    EventType,
    Message,
    Session,
    TransportType,
    generate_message_id,
)


@define
class ReqInfo:
    method: str
    url: str
    path: str
    headers: Headers
    args: MultiDict[str, str]
    body_json: dict


@define
class RspInfo:
    code: int = 200
    body: str = ""
    wait: float = 0


@define
class HttpServer:
    app: QuartTrio
    bind: str

    _send_req: SendChannel[ReqInfo] = field(init=False)
    _recv_req: ReceiveChannel[ReqInfo] = field(init=False)
    _send_rsp: SendChannel[RspInfo] = field(init=False)
    _recv_rsp: ReceiveChannel[RspInfo] = field(init=False)

    def __attrs_post_init__(self):
        self._send_req, self._recv_req = open_memory_channel[ReqInfo](1)
        self._send_rsp, self._recv_rsp = open_memory_channel[RspInfo](1)
        self.app.add_url_rule(
            "/<path:path>", view_func=self._handle_req, methods=["POST"]
        )

    @classmethod
    async def start_new(cls, nursery):
        app = QuartTrio("test")
        cfg = HypercornConfig()
        cfg.bind = ["localhost:0"]
        [bind] = await nursery.start(hypercorn_serve, app, cfg)
        return cls(app=app, bind=bind)

    async def _handle_req(self, path):
        req = ReqInfo(
            method=request.method,
            url=request.url,
            path=path,
            headers=request.headers,
            args=request.args,
            body_json=await request.get_json(),
        )
        print(f"HTTP req: {req}")
        await self._send_req.send(req)
        rsp = await self._recv_rsp.receive()
        print(f"HTTP rsp: {rsp}")
        await sleep(rsp.wait)
        return rsp.body, rsp.code

    async def receive_req(self) -> ReqInfo:
        return await self._recv_req.receive()

    async def send_rsp(self, rsp: RspInfo):
        return await self._send_rsp.send(rsp)


@asynccontextmanager
async def handle_inbound(worker: TurnChannelsApi, msg: Message):
    async with open_nursery() as nursery:
        nursery.start_soon(worker.handle_inbound_message, msg)
        yield


@asynccontextmanager
async def handle_event(worker: TurnChannelsApi, ev: Event):
    async with open_nursery() as nursery:
        nursery.start_soon(worker.handle_event, ev)
        yield


async def post_outbound(
    worker: TurnChannelsApi, msg_dict: dict, path="/messages", signature=""
) -> bytes:
    client = worker.http.app.test_client()
    headers = {"Content-Type": "application/json", "X-Turn-Hook-Signature": signature}
    async with client.request(path=path, method="POST", headers=headers) as connection:
        await connection.send(json.dumps(msg_dict).encode())
        await connection.send_complete()
        return await connection.receive()


@pytest.fixture()
async def http_server(nursery):
    return await HttpServer.start_new(nursery)


def mk_config(
    http_server: HttpServer,
    default_from_addr: str | None = "+275554202",
    **config_update,
) -> dict:
    config = {
        "connector_name": "tca-test",
        "http_bind": "localhost:0",
        "default_from_addr": default_from_addr,
        "auth_token": None,
        "vumi_api_path": "",
        "turn_api_url": f"{http_server.bind}",
        "turn_hmac_secret": "supersecret",
    }
    return {**config, **config_update}


@pytest.fixture()
async def tca_worker(worker_factory, http_server):
    config = mk_config(http_server)
    async with worker_factory.with_cleanup(TurnChannelsApi, config) as worker:
        await worker.setup()
        yield worker


@pytest.fixture()
async def tca_ro(connector_factory):
    return await connector_factory.setup_ro("tca-test")


def mkmsg(content: str | None, to_addr="123", from_addr="456") -> Message:
    return Message(
        to_addr=to_addr,
        from_addr=from_addr,
        transport_name="tca-test",
        transport_type=TransportType.SMS,
        message_id=generate_message_id(),
        content=content,
    )


def mkev(message_id: str, event_type: EventType, **fields) -> Event:
    if event_type == EventType.ACK:
        fields.setdefault("sent_message_id", message_id)
    return Event(
        user_message_id=message_id,
        event_type=event_type,
        **fields,
    )


def mkoutbound(
    content: str,
    to="+1234",
    waiting_for_user_input=False,
    **kw,
) -> dict:
    return {
        "block": None,
        "resources": None,
        "evaluated_resources": None,
        "content": content,
        "to": to,
        # Turn doesn't send these fields
        # "reply_to": reply_to,
        # "from": from_addr,
        # Context from Turn appears to be null,
        # but we were expecting this to be {"contact": {"phone": to}},
        "context": None,
        "turn": {"type": "text", "text": {"body": content}},
        "waiting_for_user_input": waiting_for_user_input,
        **kw,
    }


def mkreply(content: str, reply_to: str, **kw) -> dict:
    return {
        "to": kw["to"],
        "content": content,
        "reply_to": reply_to,
        "context": {"contact": {"phone": kw["to"]}},
        "turn": {"text": {"body": content}},
        **kw,
    }


async def test_inbound_message_amqp(tca_worker, tca_ro, http_server):
    """
    Inbound messages are forwarded to the configured URL.

    This test sends the inbound message over AMQP rather than calling
    the handler directly.
    """
    msg = mkmsg("hello")
    with fail_after(2):
        await tca_ro.publish_inbound(msg)
        req = await http_server.receive_req()
        await http_server.send_rsp(RspInfo())

    assert req.path == "messages"
    assert req.headers["Content-Type"] == "application/json"
    assert req.body_json["message"]["text"]["body"] == "hello"
    assert req.body_json["contact"]["id"] == "456"


async def test_inbound_message(worker_factory, http_server):
    """
    Inbound messages are forwarded to the configured URL.

    This test calls the handler directly so we know when it's finished.
    """
    msg = mkmsg("hello")
    config = mk_config(http_server, default_from_addr=None)

    async with worker_factory.with_cleanup(TurnChannelsApi, config) as tca_worker:
        await tca_worker.setup()
        with fail_after(2):
            async with handle_inbound(tca_worker, msg):
                req = await http_server.receive_req()
                await http_server.send_rsp(RspInfo())
    inbound = await tca_worker.message_cache.fetch_last_inbound_by_from_address("456")
    assert inbound == msg
    assert req.body_json["message"]["text"]["body"] == "hello"
    assert req.body_json["contact"]["id"] == "456"
    assert req.body_json["message"]["from"] == "456"


async def test_inbound_message_empty_content(worker_factory, http_server):
    """
    Inbound messages are forwarded to the configured URL.

    This test calls the handler directly so we know when it's finished.
    """
    msg = mkmsg("")
    config = mk_config(http_server, default_from_addr=None)

    async with worker_factory.with_cleanup(TurnChannelsApi, config) as tca_worker:
        await tca_worker.setup()
        with fail_after(2):
            async with handle_inbound(tca_worker, msg):
                req = await http_server.receive_req()
                await http_server.send_rsp(RspInfo())
    inbound = await tca_worker.message_cache.fetch_last_inbound_by_from_address("456")
    assert inbound == msg
    assert req.body_json["message"]["text"]["body"] == ""
    assert req.body_json["contact"]["id"] == "456"
    assert req.body_json["message"]["from"] == "456"


async def test_inbound_message_none_content(worker_factory, http_server):
    """
    Inbound messages are forwarded to the configured URL.

    This test calls the handler directly so we know when it's finished.
    """
    msg = mkmsg(None)
    config = mk_config(http_server, default_from_addr=None)

    async with worker_factory.with_cleanup(TurnChannelsApi, config) as tca_worker:
        await tca_worker.setup()
        with fail_after(2):
            async with handle_inbound(tca_worker, msg):
                req = await http_server.receive_req()
                await http_server.send_rsp(RspInfo())
    inbound = await tca_worker.message_cache.fetch_last_inbound_by_from_address("456")
    assert inbound == msg
    assert req.body_json["message"]["text"]["body"] is None
    assert req.body_json["contact"]["id"] == "456"
    assert req.body_json["message"]["from"] == "456"


@pytest.mark.asyncio()
async def test_inbound_bad_response(worker_factory, http_server, caplog):
    """
    If an inbound message results in an HTTP error, the error and
    message are logged.
    """
    # Configure with shorter timeouts and retries for testing
    config = mk_config(
        http_server,
        default_from_addr=None,
        mo_message_url_timeout=2.0,  # Shorter timeout for test
        max_retries=1,  # Only retry once
        retry_delay_base=0.1,  # Shorter delay for test
    )
    msg = mkmsg("hello")

    async with worker_factory.with_cleanup(TurnChannelsApi, config) as worker:
        await worker.setup()

        with pytest.raises(HttpErrorResponse):  # noqa: PT012
            async with handle_inbound(worker, msg):
                req = await http_server.receive_req()
                assert req.body_json["message"]["text"]["body"] == "hello"
                await http_server.send_rsp(RspInfo(code=500))

                req = await http_server.receive_req()
                assert req.body_json["message"]["text"]["body"] == "hello"
                await http_server.send_rsp(RspInfo(code=500))

        warning_logs = [
            record.getMessage()
            for record in caplog.records
            if record.levelno == logging.WARNING
        ]

        assert any(
            "Attempt 1 failed with error: HTTP error response: 500" in msg
            for msg in warning_logs
        )


@pytest.mark.asyncio()
async def test_inbound_too_slow(worker_factory, http_server, caplog):
    """
    If an inbound message times out, the error and message are logged.
    """
    # Set a very short timeout and disable retries for this test
    config = mk_config(
        http_server,
        mo_message_url_timeout=0.1,
        max_retries=0,  # Disable retries for this test
    )
    msg = mkmsg("hello")

    async with worker_factory.with_cleanup(TurnChannelsApi, config) as tca_worker:
        await tca_worker.setup()

        with pytest.raises(TimeoutError) as exc_info:
            async with handle_inbound(tca_worker, msg):
                # Don't respond to the request to trigger a timeout
                pass

    error_logs = [
        record.getMessage()
        for record in caplog.records
        if record.levelno >= logging.ERROR
    ]

    assert any(
        "Timed out sending message after 0.1 seconds. Message:" in msg
        for msg in error_logs
    )

    assert exc_info.value.name == "TimeoutError"
    assert exc_info.value.description == "timeout"
    assert exc_info.value.status == HTTPStatus.BAD_REQUEST


async def test_inbound_auth_token(worker_factory, http_server):
    """
    If mo_message_url_auth_token is set, we use its token in the
    Authorization header.
    """
    token = "my-token"  # noqa: S105 (This is a fake token.)
    config = mk_config(http_server, auth_token=token)

    msg = mkmsg("hello")

    async with worker_factory.with_cleanup(TurnChannelsApi, config) as tca_worker:
        await tca_worker.setup()
        with fail_after(2):
            async with handle_inbound(tca_worker, msg):
                req = await http_server.receive_req()
                await http_server.send_rsp(RspInfo())

    assert req.headers["Authorization"] == "Bearer my-token"


async def test_forward_ack_bad_response(tca_worker, http_server, caplog):
    """
    If forwarding an ack results in an HTTP error, the error and event
    are logged.
    """
    outbound = mkmsg("hello", from_addr="+1234")
    await tca_worker.message_cache.store_outbound(outbound)
    ev = mkev("msg-21", EventType.ACK, sent_message_id=outbound.message_id)

    with fail_after(2):
        async with handle_event(tca_worker, ev):
            await http_server.receive_req()
            await http_server.send_rsp(RspInfo(code=500))

    [err] = [log for log in caplog.records if log.levelno >= logging.ERROR]
    assert "Error sending event, received HTTP code 500" in err.getMessage()


async def test_forward_ack_too_slow(worker_factory, http_server, caplog):
    """
    If forwarding an ack times out, the error and message are logged.

    Using an autojump clock here seems to break the AMQP client, so we
    have to use wall-clock time instead.
    """
    outbound = mkmsg("hello", from_addr="+1234")

    config = mk_config(http_server, event_url_timeout=0.2)

    async with worker_factory.with_cleanup(TurnChannelsApi, config) as tca_worker:
        await tca_worker.setup()
        await tca_worker.message_cache.store_outbound(outbound)
        ev = mkev("msg-21", EventType.ACK, sent_message_id=outbound.message_id)
        with fail_after(5):
            async with handle_event(tca_worker, ev):
                await http_server.receive_req()
                await http_server.send_rsp(RspInfo(code=502, wait=0.4))

    [err] = [log for log in caplog.records if log.levelno >= logging.ERROR]
    assert "Timed out sending event after 0.2 seconds." in err.getMessage()


async def test_forward_nack(worker_factory, http_server):
    """
    A nack event referencing an outbound message we know about is
    forwarded over HTTP.
    """
    outbound = mkmsg("hello", from_addr="+1234")
    ev = mkev(
        "msg-21",
        EventType.NACK,
        nack_reason="KaBooM!",
        sent_message_id=outbound.message_id,
    )

    config = mk_config(http_server)

    async with worker_factory.with_cleanup(TurnChannelsApi, config) as tca_worker:
        await tca_worker.setup()
        await tca_worker.message_cache.store_outbound(outbound)
        with fail_after(2):
            async with handle_event(tca_worker, ev):
                req = await http_server.receive_req()
                await http_server.send_rsp(RspInfo())

    assert req.path == "statuses"
    assert req.headers["Content-Type"] == "application/json"
    assert req.body_json["status"]["status"] == "sent"
    assert req.body_json["status"]["id"] == "msg-21"


async def test_forward_dr(worker_factory, http_server):
    """
    A delivery report event referencing an outbound message we know
    about is forwarded over HTTP.
    """
    outbound = mkmsg("hello", from_addr="+1234")
    ev = mkev(
        "m-21",
        EventType.DELIVERY_REPORT,
        delivery_status=DeliveryStatus.PENDING,
        sent_message_id=outbound.message_id,
    )

    config = mk_config(http_server)

    async with worker_factory.with_cleanup(TurnChannelsApi, config) as tca_worker:
        await tca_worker.setup()
        await tca_worker.message_cache.store_outbound(outbound)
        with fail_after(2):
            async with handle_event(tca_worker, ev):
                req = await http_server.receive_req()
                await http_server.send_rsp(RspInfo())

    assert req.path == "statuses"
    assert req.headers["Content-Type"] == "application/json"
    assert req.body_json["status"]["status"] == "sent"
    assert req.body_json["status"]["id"] == "m-21"


<<<<<<< HEAD
async def test_forward_dr_delivered(worker_factory, http_server):
    """
    A 'delivered' delivery report event referencing an outbound message we know
=======
async def test_forward_dr_no_outbound(worker_factory, http_server, caplog):
    """
    A delivery report event referencing an outbound message we know
>>>>>>> 459c273f
    about is forwarded over HTTP.
    """
    outbound = mkmsg("hello", from_addr="+1234")
    ev = mkev(
        "m-21",
        EventType.DELIVERY_REPORT,
<<<<<<< HEAD
        delivery_status=DeliveryStatus.DELIVERED,
=======
        delivery_status=DeliveryStatus.PENDING,
>>>>>>> 459c273f
        sent_message_id=outbound.message_id,
    )

    config = mk_config(http_server)

    async with worker_factory.with_cleanup(TurnChannelsApi, config) as tca_worker:
        await tca_worker.setup()
<<<<<<< HEAD
        await tca_worker.message_cache.store_outbound(outbound)
        with fail_after(2):
            async with handle_event(tca_worker, ev):
                req = await http_server.receive_req()
                await http_server.send_rsp(RspInfo())

    assert req.path == "statuses"
    assert req.headers["Content-Type"] == "application/json"
    assert req.body_json["status"]["status"] == "delivered"
    assert req.body_json["status"]["id"] == "m-21"


async def test_forward_dr_failed(worker_factory, http_server):
    """
    A 'failed'delivery report event referencing an outbound message we know
    about is forwarded over HTTP.
    """
    outbound = mkmsg("hello", from_addr="+1234")
    ev = mkev(
        "m-21",
        EventType.DELIVERY_REPORT,
        delivery_status=DeliveryStatus.FAILED,
        sent_message_id=outbound.message_id,
    )

    config = mk_config(http_server)

    async with worker_factory.with_cleanup(TurnChannelsApi, config) as tca_worker:
        await tca_worker.setup()
        await tca_worker.message_cache.store_outbound(outbound)
        with fail_after(2):
            async with handle_event(tca_worker, ev):
                req = await http_server.receive_req()
                await http_server.send_rsp(RspInfo())

    assert req.path == "statuses"
    assert req.headers["Content-Type"] == "application/json"
    assert req.body_json["status"]["status"] == "failed"
    assert req.body_json["status"]["id"] == "m-21"
=======
        with fail_after(2):
            async with handle_event(tca_worker, ev):
                pass

    err = [log for log in caplog.records if log.levelno >= logging.WARNING]
    assert "Cannot find outbound for event" in err[0].getMessage()
>>>>>>> 459c273f


async def test_send_outbound(worker_factory, http_server, tca_ro):
    """
    An outbound message received over HTTP is forwarded over AMQP.

    We don't store anything if event_url is unset.
    """
    body = mkoutbound("foo")

    config = mk_config(
        http_server,
        None,
    )

    async with worker_factory.with_cleanup(TurnChannelsApi, config) as tca_worker:
        await tca_worker.setup()
        with fail_after(2):
            h = hmac.new(
                config["turn_hmac_secret"].encode(), json.dumps(body).encode(), sha256
            ).digest()
            computed_signature = base64.b64encode(h).decode("utf-8")
            response = await post_outbound(
                tca_worker, body, signature=computed_signature
            )
            outbound = await tca_ro.consume_outbound()

    lresponse = json.loads(response)
    message_id = lresponse["messages"][0]["id"]

    assert isinstance(message_id, str)
    uuid = UUID(message_id)
    assert uuid.hex == message_id
    assert uuid.version == 4

    assert outbound.to_addr == "+1234"
    assert outbound.from_addr == "None"
    assert outbound.in_reply_to is None
    assert outbound.transport_name == "tca-test"
    assert outbound.content == "foo"
    assert outbound.helper_metadata == {}
    assert outbound.session_event == Session.CLOSE


async def test_send_outbound_reply(worker_factory, http_server, tca_ro):
    """
    An outbound message received over HTTP is forwarded over AMQP.

    We don't store anything if event_url is unset.
    """
    inbound = mkmsg("hello", from_addr="+1234")
    body = mkoutbound("foo")

    config = mk_config(
        http_server,
        None,
    )

    async with worker_factory.with_cleanup(TurnChannelsApi, config) as tca_worker:
        await tca_worker.setup()
        await tca_worker.message_cache.store_inbound(inbound)
        with fail_after(2):
            h = hmac.new(
                config["turn_hmac_secret"].encode(), json.dumps(body).encode(), sha256
            ).digest()
            computed_signature = base64.b64encode(h).decode("utf-8")
            response = await post_outbound(
                tca_worker, body, signature=computed_signature
            )
            outbound = await tca_ro.consume_outbound()

    lresponse = json.loads(response)
    message_id = lresponse["messages"][0]["id"]

    assert isinstance(message_id, str)
    uuid = UUID(message_id)
    assert uuid.hex == message_id
    assert uuid.version == 4

    assert outbound.to_addr == "+1234"
    assert outbound.from_addr == "123"
    assert outbound.in_reply_to == inbound.message_id
    assert outbound.transport_name == "tca-test"
    assert outbound.content == "foo"
    assert outbound.helper_metadata == {}
    assert outbound.session_event == Session.CLOSE


async def test_send_outbound_invalid_hmac(tca_worker, caplog):
    """
    An outbound message with an invalid hmac generates an error
    """
    body = mkoutbound("foo")
    message = json.dumps(body)

    with fail_after(2):
        client = tca_worker.http.app.test_client()
        h = hmac.new(b"fake news", message.encode(), sha256).digest()
        computed_signature = base64.b64encode(h).decode("utf-8")
        async with client.request(
            path="/messages",
            method="POST",
            headers={"X-Turn-Hook-Signature": computed_signature},
        ) as connection:
            await connection.send(message.encode())
            await connection.send_complete()
            await connection.receive()

    err = [log for log in caplog.records if log.levelno >= logging.ERROR]
    assert (
        "Error sending message, received HTTP code 401 with error "
        "SignatureMismatchError. Message: Authentication failed: Invalid HMAC signature"
        in err[0].getMessage()
    )


async def test_send_outbound_invalid_json(worker_factory, http_server, caplog):
    """
    An attempted send with a non-json body returns an appropriate error.
    """
    config = mk_config(http_server)
    async with worker_factory.with_cleanup(TurnChannelsApi, config) as worker:
        await worker.setup()
        message = "gimme r00t?"
        h = hmac.new(
            worker.config.turn_hmac_secret.encode(), message.encode(), sha256
        ).digest()
        computed_signature = base64.b64encode(h).decode("utf-8")

        async with worker.http.app.test_request_context(
            "/messages",
            method="POST",
            data=message,
            headers={
                "Content-Type": "application/json",
                "X-Turn-Hook-Signature": computed_signature,
            },
        ) as ctx:
            await ctx.push()
            try:
                with pytest.raises(JsonDecodeError):
                    await worker.http_send_message()
            finally:
                await ctx.pop()

        err = [log for log in caplog.records if log.levelno >= logging.ERROR]
        error_messages = [log.getMessage() for log in err]
        assert any(
            "json decode error" in msg for msg in error_messages
        ), f"Expected 'json decode error' in error messages, but got: {error_messages}"


async def test_send_outbound_times_out(
    worker_factory, http_server, caplog, monkeypatch
):
    """
    When an HTTP request times out, we log an error and raise a TimeoutError.
    """
    config = mk_config(http_server, request_timeout=0.1)
    async with worker_factory.with_cleanup(TurnChannelsApi, config) as worker:
        # Create a mock for get_data that will sleep longer
        # than the timeout, causing the request to time out in the move_on_after block
        async def mock_get_data(as_text=False):
            await sleep(0.2)
            return "{}" if as_text else b"{}"

        async with worker.http.app.test_request_context(
            "/messages",
            method="POST",
            data="{}",
            headers={"Content-Type": "application/json"},
        ) as ctx:
            await ctx.push()
            try:
                with monkeypatch.context() as mp:
                    mp.setattr(request, "get_data", mock_get_data)
                    with pytest.raises(TimeoutError):
                        await worker.http_send_message()
            finally:
                await ctx.pop()

    assert any(
        "Timed out sending message after" in str(record) for record in caplog.records
    )


async def test_verify_hmac_timeout(worker_factory, http_server, caplog, monkeypatch):
    """
    When _verify_hmac takes too long, we should log an error and raise a TimeoutError.
    """
    body = mkoutbound("foo")
    test_message = json.dumps(body)

    config = mk_config(http_server, request_timeout=0.1)
    async with worker_factory.with_cleanup(TurnChannelsApi, config) as worker:
        await worker.setup()

        async def mock_verify_hmac(*args, **kwargs):
            await sleep(0.2)
            return await original_verify_hmac(*args, **kwargs)

        original_verify_hmac = worker._verify_hmac

        h = hmac.new(
            worker.config.turn_hmac_secret.encode(), test_message.encode(), sha256
        ).digest()
        computed_signature = base64.b64encode(h).decode("utf-8")

        async with worker.http.app.test_request_context(
            "/messages",
            method="POST",
            data=test_message,
            headers={
                "Content-Type": "application/json",
                "X-Turn-Hook-Signature": computed_signature,
            },
        ) as ctx:
            await ctx.push()
            try:
                with monkeypatch.context() as mp:
                    mp.setattr(worker, "_verify_hmac", mock_verify_hmac)
                    with pytest.raises(TimeoutError):
                        await worker.http_send_message()
            finally:
                await ctx.pop()

    assert any(
        "Timed out sending message after" in str(record) for record in caplog.records
    )


async def test_fetch_inbound_timeout(worker_factory, http_server, caplog, monkeypatch):
    """
    When fetch_last_inbound_by_from_address times out,
    we should log an error and raise a TimeoutError.
    """
    body = mkoutbound("foo")
    test_message = json.dumps(body)

    config = mk_config(http_server, request_timeout=0.1)
    async with worker_factory.with_cleanup(TurnChannelsApi, config) as worker:
        await worker.setup()

        async def fetch_last_inbound_by_from_address(*args, **kwargs):
            await sleep(0.2)
            return None

        h = hmac.new(
            worker.config.turn_hmac_secret.encode(), test_message.encode(), sha256
        ).digest()
        computed_signature = base64.b64encode(h).decode("utf-8")

        async with worker.http.app.test_request_context(
            "/messages",
            method="POST",
            data=test_message,
            headers={
                "Content-Type": "application/json",
                "X-Turn-Hook-Signature": computed_signature,
            },
        ) as ctx:
            await ctx.push()
            try:
                with monkeypatch.context() as mp:
                    mp.setattr(
                        worker.message_cache,
                        "fetch_last_inbound_by_from_address",
                        fetch_last_inbound_by_from_address,
                    )
                    with pytest.raises(TimeoutError):
                        await worker.http_send_message()
            finally:
                await ctx.pop()

    assert any(
        "Timed out sending message after" in str(record) for record in caplog.records
    )


async def test_build_outbound_timeout(worker_factory, http_server, caplog, monkeypatch):
    """
    When build_outbound times out, we should log an error and raise a TimeoutError.
    """
    body = mkoutbound("foo")
    test_message = json.dumps(body)

    config = mk_config(http_server, request_timeout=0.1)
    async with worker_factory.with_cleanup(TurnChannelsApi, config) as worker:
        await worker.setup()

        async def mock_build_outbound(*args, **kwargs):
            await sleep(0.2)
            return Message("to_addr", "from_addr", "transport_name", TransportType.SMS)

        h = hmac.new(
            worker.config.turn_hmac_secret.encode(), test_message.encode(), sha256
        ).digest()
        computed_signature = base64.b64encode(h).decode("utf-8")

        async with worker.http.app.test_request_context(
            "/messages",
            method="POST",
            data=test_message,
            headers={
                "Content-Type": "application/json",
                "X-Turn-Hook-Signature": computed_signature,
            },
        ) as ctx:
            await ctx.push()
            try:
                with monkeypatch.context() as mp:
                    mp.setattr(worker, "build_outbound", mock_build_outbound)
                    with pytest.raises(TimeoutError):
                        await worker.http_send_message()
            finally:
                await ctx.pop()

    assert any(
        "Timed out sending message after" in str(record) for record in caplog.records
    )


async def test_publish_outbound_timeout(
    worker_factory, http_server, caplog, monkeypatch
):
    """
    When publish_outbound times out, we should log an error and raise a TimeoutError.
    """
    body = mkoutbound("foo")
    test_message = json.dumps(body)

    config = mk_config(http_server, request_timeout=0.1)
    async with worker_factory.with_cleanup(TurnChannelsApi, config) as worker:
        await worker.setup()

        async def mock_publish_outbound(msg):
            await sleep(0.2)
            return None

        h = hmac.new(
            worker.config.turn_hmac_secret.encode(), test_message.encode(), sha256
        ).digest()
        computed_signature = base64.b64encode(h).decode("utf-8")

        async with worker.http.app.test_request_context(
            "/messages",
            method="POST",
            data=test_message,
            headers={
                "Content-Type": "application/json",
                "X-Turn-Hook-Signature": computed_signature,
            },
        ) as ctx:
            await ctx.push()
            try:
                with monkeypatch.context() as mp:
                    mp.setattr(
                        worker.connector, "publish_outbound", mock_publish_outbound
                    )
                    with pytest.raises(TimeoutError):
                        await worker.http_send_message()
            finally:
                await ctx.pop()

    assert any(
        "Timed out sending message after" in str(record) for record in caplog.records
    )


async def test_handle_messages_after_timeout(
    worker_factory, http_server, caplog, monkeypatch
):
    """
    After a timeout occurs, we should still be able to process new messages.
    """
    config = mk_config(http_server, request_timeout=0.1, worker_concurrency=1)
    async with worker_factory.with_cleanup(TurnChannelsApi, config) as worker:
        await worker.setup()
        assert worker.config.worker_concurrency == 1

        # Test 1: Cause a timeout
        async def mock_timeout_get_data(as_text=False):
            await sleep(0.2)
            return "{}" if as_text else b"{}"

        async with worker.http.app.test_request_context(
            "/messages",
            method="POST",
            data="{}",
            headers={"Content-Type": "application/json"},
        ) as ctx:
            await ctx.push()
            try:
                with monkeypatch.context() as mp:
                    mp.setattr(request, "get_data", mock_timeout_get_data)
                    with pytest.raises(TimeoutError):
                        await worker.http_send_message()
            finally:
                await ctx.pop()

        caplog.clear()

        # Test 2: Send a valid message after timeout
        body = mkoutbound("test message")
        test_message = json.dumps(body)

        h = hmac.new(
            worker.config.turn_hmac_secret.encode(), test_message.encode(), sha256
        ).digest()
        computed_signature = base64.b64encode(h).decode("utf-8")

        async def mock_success_get_data(as_text=False):
            return test_message if as_text else test_message.encode()

        async with worker.http.app.test_request_context(
            "/messages",
            method="POST",
            data=test_message,
            headers={
                "Content-Type": "application/json",
                "X-Turn-Hook-Signature": computed_signature,
            },
        ) as ctx:
            await ctx.push()
            try:
                with monkeypatch.context() as mp:
                    mp.setattr(request, "get_data", mock_success_get_data)

                    # This should not raise an exception
                    response = await worker.http_send_message()
                    assert "messages" in response
                    assert len(response["messages"]) == 1
                    assert "id" in response["messages"][0]
            finally:
                await ctx.pop()


@pytest.mark.asyncio()
async def test_retry_on_http_error(worker_factory, http_server, caplog):
    """
    When an HTTP error occurs, we retry according to the retry configuration.
    """
    config = mk_config(
        http_server,
        max_retries=2,
        retry_delay_base=1,
        retry_delay_exponent=1,
    )
    async with worker_factory.with_cleanup(TurnChannelsApi, config) as worker:
        await worker.setup()
        msg = mkmsg("test")

        async with handle_inbound(worker, msg):
            req = await http_server.receive_req()
            await http_server.send_rsp(RspInfo(code=500))

            req = await http_server.receive_req()
            await http_server.send_rsp(RspInfo(code=503))

            req = await http_server.receive_req()
            await http_server.send_rsp(RspInfo(code=200))

        assert req.body_json["message"]["text"]["body"] == "test"

        log_messages = [
            record.getMessage()
            for record in caplog.records
            if record.levelno >= logging.WARNING
        ]

        assert any(
            "Attempt 1 failed with error: HTTP error response: 500" in msg
            for msg in log_messages
        )
        assert any(
            "Attempt 2 failed with error: HTTP error response: 503" in msg
            for msg in log_messages
        )


@pytest.mark.asyncio()
async def test_retry_on_network_error(worker_factory, http_server, caplog, monkeypatch):
    """
    When a network error occurs, we retry according to the retry configuration.
    """
    call_count = 0
    original_post = httpx.AsyncClient.post

    async def mock_post(self, *args, **kwargs):
        nonlocal call_count
        call_count += 1
        if call_count == 1:
            raise ConnectionError("Connection failed")
        return await original_post(self, *args, **kwargs)

    monkeypatch.setattr(httpx.AsyncClient, "post", mock_post)

    config = mk_config(
        http_server,
        max_retries=1,
        retry_delay_base=0.1,
        retry_delay_exponent=1,
    )

    caplog.clear()
    caplog.set_level(logging.WARNING, logger="vumi2")

    async with worker_factory.with_cleanup(TurnChannelsApi, config) as worker:
        await worker.setup()
        msg = mkmsg("test")

        async with handle_inbound(worker, msg):
            req = await http_server.receive_req()
            await http_server.send_rsp(RspInfo(code=200))

        assert req.body_json["message"]["text"]["body"] == "test"

        assert call_count == 2, f"Expected 2 calls, got {call_count}"

        warning_logs = [
            record.message
            for record in caplog.records
            if record.levelno == logging.WARNING
        ]

        expected_log = "Attempt 1 failed with error: Connection failed"
        assert any(
            expected_log in log for log in warning_logs
        ), f"Expected warning containing '{expected_log}', got: {warning_logs}"


async def test_send_outbound_group(worker_factory, http_server, tca_ro):
    """
    An outbound group message received over HTTP is forwarded over AMQP.
    """
    body = mkoutbound("foo", group="my-group", waiting_for_user_input=True)
    config = mk_config(
        http_server,
        None,
        default_event_url=f"{http_server.bind}/event",
        default_event_auth_token=None,
    )

    async with worker_factory.with_cleanup(TurnChannelsApi, config) as tca_worker:
        await tca_worker.setup()
        with fail_after(2):
            h = hmac.new(
                config["turn_hmac_secret"].encode(), json.dumps(body).encode(), sha256
            ).digest()
            computed_signature = base64.b64encode(h).decode("utf-8")
            response = await post_outbound(
                tca_worker, body, signature=computed_signature
            )
            outbound = await tca_ro.consume_outbound()

    lresponse = json.loads(response)
    message_id = lresponse["messages"][0]["id"]

    assert isinstance(message_id, str)
    uuid = UUID(message_id)
    assert uuid.hex == message_id
    assert uuid.version == 4

    assert outbound.to_addr == "+1234"
    assert outbound.from_addr == "None"
    assert outbound.in_reply_to is None
    assert outbound.transport_name == "tca-test"
    assert outbound.helper_metadata == {}
    assert outbound.content == "foo"
    assert outbound.session_event == Session.RESUME<|MERGE_RESOLUTION|>--- conflicted
+++ resolved
@@ -495,26 +495,41 @@
     assert req.body_json["status"]["id"] == "m-21"
 
 
-<<<<<<< HEAD
-async def test_forward_dr_delivered(worker_factory, http_server):
-    """
-    A 'delivered' delivery report event referencing an outbound message we know
-=======
 async def test_forward_dr_no_outbound(worker_factory, http_server, caplog):
     """
     A delivery report event referencing an outbound message we know
->>>>>>> 459c273f
     about is forwarded over HTTP.
     """
     outbound = mkmsg("hello", from_addr="+1234")
     ev = mkev(
         "m-21",
         EventType.DELIVERY_REPORT,
-<<<<<<< HEAD
+        delivery_status=DeliveryStatus.PENDING,
+        sent_message_id=outbound.message_id,
+    )
+
+    config = mk_config(http_server)
+
+    async with worker_factory.with_cleanup(TurnChannelsApi, config) as tca_worker:
+        await tca_worker.setup()
+        with fail_after(2):
+            async with handle_event(tca_worker, ev):
+                pass
+
+    err = [log for log in caplog.records if log.levelno >= logging.WARNING]
+    assert "Cannot find outbound for event" in err[0].getMessage()
+
+
+async def test_forward_dr_delivered(worker_factory, http_server):
+    """
+    A 'delivered' delivery report event referencing an outbound message we know
+    about is forwarded over HTTP.
+    """
+    outbound = mkmsg("hello", from_addr="+1234")
+    ev = mkev(
+        "m-21",
+        EventType.DELIVERY_REPORT,
         delivery_status=DeliveryStatus.DELIVERED,
-=======
-        delivery_status=DeliveryStatus.PENDING,
->>>>>>> 459c273f
         sent_message_id=outbound.message_id,
     )
 
@@ -522,7 +537,6 @@
 
     async with worker_factory.with_cleanup(TurnChannelsApi, config) as tca_worker:
         await tca_worker.setup()
-<<<<<<< HEAD
         await tca_worker.message_cache.store_outbound(outbound)
         with fail_after(2):
             async with handle_event(tca_worker, ev):
@@ -562,14 +576,6 @@
     assert req.headers["Content-Type"] == "application/json"
     assert req.body_json["status"]["status"] == "failed"
     assert req.body_json["status"]["id"] == "m-21"
-=======
-        with fail_after(2):
-            async with handle_event(tca_worker, ev):
-                pass
-
-    err = [log for log in caplog.records if log.levelno >= logging.WARNING]
-    assert "Cannot find outbound for event" in err[0].getMessage()
->>>>>>> 459c273f
 
 
 async def test_send_outbound(worker_factory, http_server, tca_ro):
