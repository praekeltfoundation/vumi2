--- conflicted
+++ resolved
@@ -123,12 +123,9 @@
     config: TurnChannelsApiConfig
 
     async def setup(self) -> None:
-<<<<<<< HEAD
-        await super().setup()
-=======
         message_cache_class = class_from_string(self.config.message_cache_class)
         self.message_cache = message_cache_class(self.config.message_cache_config)
->>>>>>> e7a6247c
+        await super().setup()
         self.connector = await self.setup_receive_inbound_connector(
             self.config.connector_name,
             self.handle_inbound_message,
