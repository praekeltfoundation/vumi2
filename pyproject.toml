[tool.poetry]
name = "vumi2"
version = "0.3.3-dev"
description = "Vumi, but with Python3 and Trio async"
authors = ["Praekelt.org <dev@praekelt.org>"]
license = "BSD 3-Clause"
readme = "README.md"
repository = "https://github.com/praekeltfoundation/vumi2"
packages = [
    { include = "vumi2", from = "src" }
]
include = [
    { path = "tests", format = "sdist" }
]

[tool.poetry.dependencies]
python = "^3.11"
trio = "^0.24.0"
async-amqp = "^0.5.5"
attrs = "^23.2.0"
cattrs = "^23.2.3"
PyYAML = "^6.0.1"
sentry-sdk = "^2.8.0"
quart-trio = "^0.11.1"
hypercorn = "^0.16.0"
"smpp.pdu3" = "^0.6"
httpx = "^0.26.0"
<<<<<<< HEAD
unidecode = "^1.3.8"
=======
prometheus-client = "^0.22.1"
>>>>>>> e7a6247c

[tool.poetry.group.dev.dependencies]
mypy = "^1.8.0"
pytest = "^8.0.0"
pytest-trio = "^0.8.0"
pytest-cov = "^4.1.0"
ruff = "^0.2.1"
Sphinx = "^7.2.6"
sphinxcontrib-httpdomain = "^1.8.1"
trio-typing = "^0.10.0"
types-pyyaml = "^6.0.12.12"

[tool.poetry.scripts]
vumi2 = "vumi2.cli:main"

[build-system]
requires = ["poetry-core>=1.0.0"]
build-backend = "poetry.core.masonry.api"

[tool.black]
preview = true

[tool.mypy]
files = "."
# TODO: Fix the unreachable code and uncomment this.
# warn_unreachable = true
ignore_missing_imports = false
check_untyped_defs = true

[[tool.mypy.overrides]]
module = "vumi2.*"
# TODO: Fix the untyped defs and uncomment this.
# disallow_untyped_defs = true

[tool.pytest.ini_options]
trio_mode = true
addopts = "--cov=src --cov-report=term-missing"
markers = [
    "asyncio: mark test as asyncio"
]

[tool.coverage.report]
exclude_also = ["@overload"]

[tool.ruff]
target-version = "py311"

[tool.ruff.lint]
select = [
    "E", "F", "W", # pycodestyle + pyflakes == flake8 - mccabe
    "I",           # isort
    "B",           # flake8-bugbear
    "UP",          # pyupgrade
    "S",           # flake8-bandit
    "C4",          # flake8-comprehensions
    "PIE",         # flake8-pie
    "SIM",         # flake8-simplify
    "PTH",         # flake8-use-pathlib
    "PT",          # flake8-pytest-style
    "RUF",         # ruff-specific rules
]
ignore = [
    "SIM117", # Nested `with` is often more readable.
]

[tool.ruff.lint.isort]
known-first-party = ["vumi2"]

[tool.ruff.lint.per-file-ignores]
"tests/**" = [
    "S101", # It's okay to use `assert` in tests.
]<|MERGE_RESOLUTION|>--- conflicted
+++ resolved
@@ -25,11 +25,8 @@
 hypercorn = "^0.16.0"
 "smpp.pdu3" = "^0.6"
 httpx = "^0.26.0"
-<<<<<<< HEAD
 unidecode = "^1.3.8"
-=======
 prometheus-client = "^0.22.1"
->>>>>>> e7a6247c
 
 [tool.poetry.group.dev.dependencies]
 mypy = "^1.8.0"
